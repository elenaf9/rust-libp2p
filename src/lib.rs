--- conflicted
+++ resolved
@@ -92,17 +92,15 @@
 #[cfg_attr(docsrs, doc(cfg(feature = "plaintext")))]
 #[doc(inline)]
 pub use libp2p_plaintext as plaintext;
-<<<<<<< HEAD
+#[cfg(feature = "pnet")]
+#[cfg_attr(docsrs, doc(cfg(feature = "pnet")))]
+#[doc(inline)]
+pub use libp2p_pnet as pnet;
 #[cfg(feature = "quic")]
 #[cfg_attr(docsrs, doc(cfg(feature = "quic")))]
 #[cfg(not(any(target_os = "emscripten", target_os = "wasi", target_os = "unknown")))]
 #[doc(inline)]
 pub use libp2p_quic as quic;
-=======
-#[cfg(feature = "pnet")]
-#[cfg_attr(docsrs, doc(cfg(feature = "pnet")))]
-#[doc(inline)]
-pub use libp2p_pnet as pnet;
 #[cfg(feature = "relay")]
 #[cfg_attr(docsrs, doc(cfg(feature = "relay")))]
 #[doc(inline)]
@@ -111,7 +109,6 @@
 #[cfg_attr(docsrs, doc(cfg(feature = "request-response")))]
 #[doc(inline)]
 pub use libp2p_request_response as request_response;
->>>>>>> f701b24e
 #[doc(inline)]
 pub use libp2p_swarm as swarm;
 #[cfg(any(feature = "tcp-async-io", feature = "tcp-tokio"))]
