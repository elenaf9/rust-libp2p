--- conflicted
+++ resolved
@@ -94,11 +94,7 @@
     Enabled {
         /// The addresses and ports of the listening sockets
         /// registered as eligible for port reuse when dialing.
-<<<<<<< HEAD
-        socket_addrs: HashSet<(IpAddr, Port)>,
-=======
-        listen_addrs: Arc<RwLock<HashSet<(IpAddr, Port)>>>,
->>>>>>> f92c2a41
+        socket_addrs: Arc<RwLock<HashSet<(IpAddr, Port)>>>,
     },
 }
 
@@ -109,14 +105,10 @@
     fn register(&mut self, ip: IpAddr, port: Port) {
         if let PortReuse::Enabled { socket_addrs } = self {
             log::trace!("Registering for port reuse: {}:{}", ip, port);
-<<<<<<< HEAD
-            socket_addrs.insert((ip, port));
-=======
-            listen_addrs
+            socket_addrs
                 .write()
                 .expect("`register()` and `unregister()` never panic while holding the lock")
                 .insert((ip, port));
->>>>>>> f92c2a41
         }
     }
 
@@ -126,14 +118,10 @@
     fn unregister(&mut self, ip: IpAddr, port: Port) {
         if let PortReuse::Enabled { socket_addrs } = self {
             log::trace!("Unregistering for port reuse: {}:{}", ip, port);
-<<<<<<< HEAD
-            socket_addrs.remove(&(ip, port));
-=======
-            listen_addrs
+            socket_addrs
                 .write()
                 .expect("`register()` and `unregister()` never panic while holding the lock")
                 .remove(&(ip, port));
->>>>>>> f92c2a41
         }
     }
 
@@ -147,17 +135,12 @@
     /// Returns `None` if port reuse is disabled or no suitable
     /// listening socket address is found.
     fn local_dial_addr(&self, remote_ip: &IpAddr) -> Option<SocketAddr> {
-<<<<<<< HEAD
         if let PortReuse::Enabled { socket_addrs } = self {
-            for (ip, port) in socket_addrs.iter() {
-=======
-        if let PortReuse::Enabled { listen_addrs } = self {
-            for (ip, port) in listen_addrs
+            for (ip, port) in socket_addrs
                 .read()
                 .expect("`local_dial_addr` never panic while holding the lock")
                 .iter()
             {
->>>>>>> f92c2a41
                 if ip.is_ipv4() == remote_ip.is_ipv4()
                     && ip.is_loopback() == remote_ip.is_loopback()
                 {
@@ -306,18 +289,7 @@
     /// option `SO_REUSEPORT` is set, if available, to permit
     /// reuse of listening ports for multiple sockets.
     pub fn port_reuse(mut self, port_reuse: bool) -> Self {
-<<<<<<< HEAD
-        self.port_reuse = if port_reuse {
-            PortReuse::Enabled {
-                socket_addrs: HashSet::new(),
-            }
-        } else {
-            PortReuse::Disabled
-        };
-
-=======
         self.enable_port_reuse = port_reuse;
->>>>>>> f92c2a41
         self
     }
 }
@@ -334,13 +306,8 @@
 {
     config: GenTcpConfig,
 
-<<<<<<< HEAD
-=======
     /// The configuration of port reuse when dialing.
     port_reuse: PortReuse,
-
-    next_listener_id: ListenerId,
->>>>>>> f92c2a41
     /// All the active listeners.
     /// The `TcpListenStream` struct contains a stream that we want to be pinned. Since the `VecDeque`
     /// can be resized, the only way is to use a `Pin<Box<>>`.
@@ -356,7 +323,7 @@
     pub fn new(config: GenTcpConfig) -> Self {
         let port_reuse = if config.enable_port_reuse {
             PortReuse::Enabled {
-                listen_addrs: Arc::new(RwLock::new(HashSet::new())),
+                socket_addrs: Arc::new(RwLock::new(HashSet::new())),
             }
         } else {
             PortReuse::Disabled
@@ -397,11 +364,7 @@
         socket.bind(&socket_addr.into())?;
         socket.listen(self.config.backlog as _)?;
         socket.set_nonblocking(true)?;
-<<<<<<< HEAD
-        TcpListenStream::<T>::new(socket.into(), self.config.port_reuse.clone())
-=======
-        TcpListenStream::<T>::new(id, socket.into(), self.port_reuse.clone())
->>>>>>> f92c2a41
+        TcpListenStream::<T>::new(socket.into(), self.port_reuse.clone())
     }
 }
 
@@ -413,19 +376,14 @@
         let config = GenTcpConfig::default();
         let port_reuse = if config.enable_port_reuse {
             PortReuse::Enabled {
-                listen_addrs: Arc::new(RwLock::new(HashSet::new())),
+                socket_addrs: Arc::new(RwLock::new(HashSet::new())),
             }
         } else {
             PortReuse::Disabled
         };
         GenTcpTransport {
-<<<<<<< HEAD
-            config: GenTcpConfig::default(),
-=======
-            next_listener_id: ListenerId::new::<Self>(1),
             port_reuse,
             config,
->>>>>>> f92c2a41
             listeners: VecDeque::new(),
             pending_events: VecDeque::new(),
         }
@@ -675,23 +633,11 @@
     T: Provider,
 {
     /// Constructs a `TcpListenStream` for incoming connections around
-<<<<<<< HEAD
-    /// the given `TcpListener`.
+    /// the given `listener`.
     fn new(listener: TcpListener, port_reuse: PortReuse) -> io::Result<Self> {
         let socket_addr = listener.local_addr()?;
 
         let in_addr = if match &socket_addr {
-=======
-    /// the given listener.
-    fn new(
-        listener_id: ListenerId,
-        listener: TcpListener,
-        port_reuse: PortReuse,
-    ) -> io::Result<Self> {
-        let listen_addr = listener.local_addr()?;
-
-        let in_addr = if match &listen_addr {
->>>>>>> f92c2a41
             SocketAddr::V4(a) => a.ip().is_unspecified(),
             SocketAddr::V6(a) => a.ip().is_unspecified(),
         } {
@@ -1132,18 +1078,14 @@
             let dest_addr = ready_rx.next().await.unwrap();
             let mut tcp = GenTcpTransport::<T>::new(GenTcpConfig::new().port_reuse(true));
             tcp.listen_on(addr).unwrap();
-<<<<<<< HEAD
-            match tcp.select_next_some().await {
+            match poll_fn(|cx| Pin::new(&mut tcp).poll(cx)).await {
                 TransportEvent::NewAddress(_) => {
-=======
-            match poll_fn(|cx| Pin::new(&mut tcp).poll(cx)).await {
-                TransportEvent::NewAddress { .. } => {
                     // Check that tcp and listener share the same port reuse SocketAddr
                     let listener = tcp.listeners.front().unwrap();
-                    let port_reuse_tcp = tcp.port_reuse.local_dial_addr(&listener.listen_addr.ip());
+                    let port_reuse_tcp = tcp.port_reuse.local_dial_addr(&listener.socket_addr.ip());
                     let port_reuse_listener = listener
                         .port_reuse
-                        .local_dial_addr(&listener.listen_addr.ip());
+                        .local_dial_addr(&listener.socket_addr.ip());
                     assert!(port_reuse_tcp.is_some());
                     assert_eq!(port_reuse_tcp, port_reuse_listener);
 
@@ -1152,7 +1094,6 @@
                         .send(Protocol::Tcp(port_reuse_tcp.unwrap().port()))
                         .ok();
 
->>>>>>> f92c2a41
                     // Obtain a future socket through dialing
                     let mut socket = tcp.dial(dest_addr).unwrap().await.unwrap();
                     socket.write_all(&[0x1, 0x2, 0x3]).await.unwrap();
@@ -1205,34 +1146,21 @@
         async fn listen_twice<T: Provider>(addr: Multiaddr) {
             let mut tcp = GenTcpTransport::<T>::new(GenTcpConfig::new().port_reuse(true));
             tcp.listen_on(addr).unwrap();
-<<<<<<< HEAD
-            match tcp.select_next_some().await {
+            match poll_fn(|cx| Pin::new(&mut tcp).poll(cx)).await {
                 TransportEvent::NewAddress(addr1) => {
-                    // Listen on the same address a second time.
-                    tcp.listen_on(addr1.clone()).unwrap();
-                    match tcp.select_next_some().await {
-                        TransportEvent::NewAddress(addr2) => {
-=======
-            match poll_fn(|cx| Pin::new(&mut tcp).poll(cx)).await {
-                TransportEvent::NewAddress {
-                    listen_addr: addr1, ..
-                } => {
                     let listener1 = tcp.listeners.front().unwrap();
                     let port_reuse_tcp =
-                        tcp.port_reuse.local_dial_addr(&listener1.listen_addr.ip());
+                        tcp.port_reuse.local_dial_addr(&listener1.socket_addr.ip());
                     let port_reuse_listener1 = listener1
                         .port_reuse
-                        .local_dial_addr(&listener1.listen_addr.ip());
+                        .local_dial_addr(&listener1.socket_addr.ip());
                     assert!(port_reuse_tcp.is_some());
                     assert_eq!(port_reuse_tcp, port_reuse_listener1);
 
                     // Listen on the same address a second time.
                     tcp.listen_on(addr1.clone()).unwrap();
                     match poll_fn(|cx| Pin::new(&mut tcp).poll(cx)).await {
-                        TransportEvent::NewAddress {
-                            listen_addr: addr2, ..
-                        } => {
->>>>>>> f92c2a41
+                        TransportEvent::NewAddress(addr2) => {
                             assert_eq!(addr1, addr2);
                             return;
                         }
