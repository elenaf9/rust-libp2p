[package]
name = "libp2p"
edition = "2021"
rust-version = "1.56.1"
description = "Peer-to-peer networking library"
version = "0.44.0"
authors = ["Parity Technologies <admin@parity.io>"]
license = "MIT"
repository = "https://github.com/libp2p/rust-libp2p"
keywords = ["peer-to-peer", "libp2p", "networking"]
categories = ["network-programming", "asynchronous"]

[features]
default = [
    "autonat",
    "deflate",
    "dns-async-std",
    "floodsub",
    "gossipsub",
    "identify",
    "kad",
    "mdns",
    "mplex",
    "noise",
    "ping",
    "plaintext",
    "pnet",
    "quic",
    "relay",
    "request-response",
    "rendezvous",
    "secp256k1",
    "tcp-async-io",
    "uds",
    "wasm-ext",
    "websocket",
    "yamux",
]
autonat = ["libp2p-autonat"]
dcutr = ["libp2p-dcutr", "libp2p-metrics/dcutr"]
deflate = ["libp2p-deflate"]
dns-async-std = ["libp2p-dns", "libp2p-dns/async-std"]
dns-tokio = ["libp2p-dns", "libp2p-dns/tokio"]
floodsub = ["libp2p-floodsub"]
identify = ["libp2p-identify", "libp2p-metrics/identify"]
kad = ["libp2p-kad", "libp2p-metrics/kad"]
gossipsub = ["libp2p-gossipsub", "libp2p-metrics/gossipsub"]
metrics = ["libp2p-metrics"]
mdns = ["libp2p-mdns"]
mplex = ["libp2p-mplex"]
noise = ["libp2p-noise"]
ping = ["libp2p-ping", "libp2p-metrics/ping"]
plaintext = ["libp2p-plaintext"]
pnet = ["libp2p-pnet"]
quic = ["libp2p-quic"]
relay = ["libp2p-relay", "libp2p-metrics/relay"]
request-response = ["libp2p-request-response"]
rendezvous = ["libp2p-rendezvous"]
tcp-async-io = ["libp2p-tcp", "libp2p-tcp/async-io"]
tcp-tokio = ["libp2p-tcp", "libp2p-tcp/tokio"]
uds = ["libp2p-uds"]
wasm-bindgen = ["futures-timer/wasm-bindgen", "instant/wasm-bindgen", "getrandom/js", "rand/wasm-bindgen"]
wasm-ext = ["libp2p-wasm-ext"]
wasm-ext-websocket = ["wasm-ext", "libp2p-wasm-ext/websocket"]
websocket = ["libp2p-websocket"]
yamux = ["libp2p-yamux"]
secp256k1 = ["libp2p-core/secp256k1"]
serde = ["libp2p-core/serde", "libp2p-kad/serde", "libp2p-gossipsub/serde"]

[package.metadata.docs.rs]
all-features = true

[dependencies]
atomic = "0.5.0"
bytes = "1"
futures = "0.3.1"
futures-timer = "3.0.2" # Explicit dependency to be used in `wasm-bindgen` feature
getrandom = "0.2.3" # Explicit dependency to be used in `wasm-bindgen` feature
instant = "0.1.11" # Explicit dependency to be used in `wasm-bindgen` feature
lazy_static = "1.2"

libp2p-autonat = { version = "0.3.0", path = "protocols/autonat", optional = true }
libp2p-core = { version = "0.32.1", path = "core",  default-features = false }
libp2p-dcutr = { version = "0.2.0", path = "protocols/dcutr",  optional = true }
libp2p-floodsub = { version = "0.35.0", path = "protocols/floodsub", optional = true }
libp2p-identify = { version = "0.35.0", path = "protocols/identify", optional = true }
libp2p-kad = { version = "0.36.0", path = "protocols/kad", optional = true }
libp2p-metrics = { version = "0.5.0", path = "misc/metrics", optional = true }
libp2p-mplex = { version = "0.32.0", path = "muxers/mplex", optional = true }
libp2p-noise = { version = "0.35.0", path = "transports/noise", optional = true }
libp2p-ping = { version = "0.35.0", path = "protocols/ping", optional = true }
libp2p-plaintext = { version = "0.32.0", path = "transports/plaintext", optional = true }
libp2p-pnet = { version = "0.22.0", path = "transports/pnet", optional = true }
libp2p-relay = { version = "0.8.0", path = "protocols/relay", optional = true }
libp2p-rendezvous = { version = "0.5.0", path = "protocols/rendezvous", optional = true }
libp2p-request-response = { version = "0.17.0", path = "protocols/request-response", optional = true }
libp2p-swarm = { version = "0.35.0", path = "swarm" }
libp2p-swarm-derive = { version = "0.27.0", path = "swarm-derive" }
libp2p-uds = { version = "0.32.0", path = "transports/uds", optional = true }
libp2p-wasm-ext = { version = "0.32.0", path = "transports/wasm-ext", default-features = false, optional = true }
libp2p-yamux = { version = "0.36.0", path = "muxers/yamux", optional = true }
multiaddr = { version = "0.14.0" }
parking_lot = "0.12.0"
pin-project = "1.0.0"
rand = "0.7.3" # Explicit dependency to be used in `wasm-bindgen` feature
smallvec = "1.6.1"

[target.'cfg(not(any(target_os = "emscripten", target_os = "wasi", target_os = "unknown")))'.dependencies]
libp2p-deflate = { version = "0.32.0", path = "transports/deflate", optional = true }
<<<<<<< HEAD
libp2p-dns = { version = "0.32.0", path = "transports/dns", optional = true, default-features = false }
libp2p-mdns = { version = "0.35.0", path = "protocols/mdns", optional = true }
libp2p-quic = { version = "0.6.0", path = "transports/quic", optional = true }
=======
libp2p-dns = { version = "0.32.1", path = "transports/dns", optional = true, default-features = false }
libp2p-mdns = { version = "0.36.0", path = "protocols/mdns", optional = true }
>>>>>>> f26adbcd
libp2p-tcp = { version = "0.32.0", path = "transports/tcp", default-features = false, optional = true }
libp2p-websocket = { version = "0.34.0", path = "transports/websocket", optional = true }

[target.'cfg(not(target_os = "unknown"))'.dependencies]
libp2p-gossipsub = { version = "0.37.0", path = "protocols/gossipsub", optional = true }

[dev-dependencies]
async-std = { version = "1.6.2", features = ["attributes"] }
async-trait = "0.1"
env_logger = "0.9.0"
structopt = "0.3.21"
tokio = { version = "1.15", features = ["io-util", "io-std", "macros", "rt", "rt-multi-thread"] }

[workspace]
members = [
    "core",
    "misc/metrics",
    "misc/multistream-select",
    "misc/keygen",
    "muxers/mplex",
    "muxers/yamux",
    "protocols/dcutr",
    "protocols/autonat",
    "protocols/floodsub",
    "protocols/gossipsub",
    "protocols/rendezvous",
    "protocols/identify",
    "protocols/kad",
    "protocols/mdns",
    "protocols/ping",
    "protocols/relay",
    "protocols/request-response",
    "swarm",
    "swarm-derive",
    "transports/deflate",
    "transports/dns",
    "transports/noise",
    "transports/plaintext",
    "transports/pnet",
    "transports/quic",
    "transports/tcp",
    "transports/uds",
    "transports/websocket",
    "transports/wasm-ext"
]

[[example]]
name = "chat"
required-features = ["floodsub"]

[[example]]
name = "chat-tokio"
required-features = ["tcp-tokio", "mdns"]

[[example]]
name = "file-sharing"
required-features = ["request-response"]

[[example]]
name = "gossipsub-chat"
required-features = ["gossipsub"]

[[example]]
name = "ipfs-private"
required-features = ["gossipsub"]<|MERGE_RESOLUTION|>--- conflicted
+++ resolved
@@ -107,14 +107,9 @@
 
 [target.'cfg(not(any(target_os = "emscripten", target_os = "wasi", target_os = "unknown")))'.dependencies]
 libp2p-deflate = { version = "0.32.0", path = "transports/deflate", optional = true }
-<<<<<<< HEAD
-libp2p-dns = { version = "0.32.0", path = "transports/dns", optional = true, default-features = false }
-libp2p-mdns = { version = "0.35.0", path = "protocols/mdns", optional = true }
-libp2p-quic = { version = "0.6.0", path = "transports/quic", optional = true }
-=======
 libp2p-dns = { version = "0.32.1", path = "transports/dns", optional = true, default-features = false }
 libp2p-mdns = { version = "0.36.0", path = "protocols/mdns", optional = true }
->>>>>>> f26adbcd
+libp2p-quic = { version = "0.6.0", path = "transports/quic", optional = true }
 libp2p-tcp = { version = "0.32.0", path = "transports/tcp", default-features = false, optional = true }
 libp2p-websocket = { version = "0.34.0", path = "transports/websocket", optional = true }
 
