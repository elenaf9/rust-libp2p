[package]
name = "libp2p"
edition = "2018"
description = "Peer-to-peer networking library"
version = "0.40.0-rc.3"
authors = ["Parity Technologies <admin@parity.io>"]
license = "MIT"
repository = "https://github.com/libp2p/rust-libp2p"
keywords = ["peer-to-peer", "libp2p", "networking"]
categories = ["network-programming", "asynchronous"]

[features]
default = [
    "autonat",
    "deflate",
    "dns-async-std",
    "floodsub",
    "identify",
    "kad",
    "gossipsub",
    "mdns",
    "mplex",
    "noise",
    "ping",
    "plaintext",
    "pnet",
    "relay",
    "request-response",
    "rendezvous",
    "secp256k1",
    "tcp-async-io",
    "uds",
    "wasm-ext",
    "websocket",
    "yamux",
]
autonat = ["libp2p-autonat"]
deflate = ["libp2p-deflate"]
dns-async-std = ["libp2p-dns", "libp2p-dns/async-std"]
dns-tokio = ["libp2p-dns", "libp2p-dns/tokio"]
floodsub = ["libp2p-floodsub"]
identify = ["libp2p-identify", "libp2p-metrics/identify"]
kad = ["libp2p-kad", "libp2p-metrics/kad"]
gossipsub = ["libp2p-gossipsub"]
metrics = ["libp2p-metrics"]
mdns = ["libp2p-mdns"]
mplex = ["libp2p-mplex"]
noise = ["libp2p-noise"]
ping = ["libp2p-ping", "libp2p-metrics/ping"]
plaintext = ["libp2p-plaintext"]
pnet = ["libp2p-pnet"]
relay = ["libp2p-relay"]
request-response = ["libp2p-request-response"]
rendezvous = ["libp2p-rendezvous"]
tcp-async-io = ["libp2p-tcp", "libp2p-tcp/async-io"]
tcp-tokio = ["libp2p-tcp", "libp2p-tcp/tokio"]
uds = ["libp2p-uds"]
wasm-bindgen = ["parking_lot/wasm-bindgen"]
wasm-ext = ["libp2p-wasm-ext"]
wasm-ext-websocket = ["wasm-ext", "libp2p-wasm-ext/websocket"]
websocket = ["libp2p-websocket"]
yamux = ["libp2p-yamux"]
secp256k1 = ["libp2p-core/secp256k1"]

[package.metadata.docs.rs]
all-features = true

[dependencies]
atomic = "0.5.0"
bytes = "1"
futures = "0.3.1"
lazy_static = "1.2"
<<<<<<< HEAD
libp2p-autonat = { version = "0.20.0", path = "protocols/autonat", optional = true }
libp2p-core = { version = "0.30.0-rc.1", path = "core",  default-features = false }
=======
libp2p-core = { version = "0.30.0-rc.2", path = "core",  default-features = false }
>>>>>>> 8ea60af5
libp2p-floodsub = { version = "0.31.0-rc.1", path = "protocols/floodsub", optional = true }
libp2p-gossipsub = { version = "0.33.0-rc.1", path = "./protocols/gossipsub", optional = true }
libp2p-identify = { version = "0.31.0-rc.2", path = "protocols/identify", optional = true }
libp2p-kad = { version = "0.32.0-rc.2", path = "protocols/kad", optional = true }
libp2p-metrics = { version = "0.1.0-rc.1", path = "misc/metrics", optional = true }
libp2p-mplex = { version = "0.30.0-rc.1", path = "muxers/mplex", optional = true }
libp2p-noise = { version = "0.33.0-rc.1", path = "transports/noise", optional = true }
libp2p-ping = { version = "0.31.0-rc.1", path = "protocols/ping", optional = true }
libp2p-plaintext = { version = "0.30.0-rc.1", path = "transports/plaintext", optional = true }
libp2p-pnet = { version = "0.22.0-rc.1", path = "transports/pnet", optional = true }
libp2p-relay = { version = "0.4.0-rc.1", path = "protocols/relay", optional = true }
libp2p-rendezvous = { version = "0.1.0-rc.1", path = "protocols/rendezvous", optional = true }
libp2p-request-response = { version = "0.13.0-rc.1", path = "protocols/request-response", optional = true }
libp2p-swarm = { version = "0.31.0-rc.2", path = "swarm" }
libp2p-swarm-derive = { version = "0.25.0-rc.1", path = "swarm-derive" }
libp2p-uds = { version = "0.30.0-rc.1", path = "transports/uds", optional = true }
libp2p-wasm-ext = { version = "0.30.0-rc.1", path = "transports/wasm-ext", default-features = false, optional = true }
libp2p-yamux = { version = "0.34.0-rc.1", path = "muxers/yamux", optional = true }
multiaddr = { version = "0.13.0-rc.1" }
parking_lot = "0.11.0"
pin-project = "1.0.0"
smallvec = "1.6.1"
wasm-timer = "0.2.4"

[target.'cfg(not(any(target_os = "emscripten", target_os = "wasi", target_os = "unknown")))'.dependencies]
libp2p-deflate = { version = "0.30.0-rc.1", path = "transports/deflate", optional = true }
libp2p-dns = { version = "0.30.0-rc.1", path = "transports/dns", optional = true, default-features = false }
libp2p-mdns = { version = "0.32.0-rc.1", path = "protocols/mdns", optional = true }
libp2p-tcp = { version = "0.30.0-rc.1", path = "transports/tcp", default-features = false, optional = true }
libp2p-websocket = { version = "0.31.0-rc.1", path = "transports/websocket", optional = true }

[dev-dependencies]
async-std = { version = "1.6.2", features = ["attributes"] }
async-trait = "0.1"
env_logger = "0.9.0"
structopt = "0.3.21"
tokio = { version = "1.0.1", features = ["io-util", "io-std", "macros", "rt", "rt-multi-thread"] }

[workspace]
resolver = "2"
members = [
    "core",
    "misc/metrics",
    "misc/multistream-select",
    "misc/peer-id-generator",
    "muxers/mplex",
    "muxers/yamux",
    "protocols/autonat",
    "protocols/floodsub",
    "protocols/gossipsub",
    "protocols/rendezvous",
    "protocols/identify",
    "protocols/kad",
    "protocols/mdns",
    "protocols/ping",
    "protocols/relay",
    "protocols/request-response",
    "swarm",
    "swarm-derive",
    "transports/deflate",
    "transports/dns",
    "transports/noise",
    "transports/plaintext",
    "transports/pnet",
    "transports/tcp",
    "transports/uds",
    "transports/websocket",
    "transports/wasm-ext"
]

[[example]]
name = "chat-tokio"
required-features = ["tcp-tokio", "mdns"]<|MERGE_RESOLUTION|>--- conflicted
+++ resolved
@@ -70,12 +70,8 @@
 bytes = "1"
 futures = "0.3.1"
 lazy_static = "1.2"
-<<<<<<< HEAD
 libp2p-autonat = { version = "0.20.0", path = "protocols/autonat", optional = true }
-libp2p-core = { version = "0.30.0-rc.1", path = "core",  default-features = false }
-=======
 libp2p-core = { version = "0.30.0-rc.2", path = "core",  default-features = false }
->>>>>>> 8ea60af5
 libp2p-floodsub = { version = "0.31.0-rc.1", path = "protocols/floodsub", optional = true }
 libp2p-gossipsub = { version = "0.33.0-rc.1", path = "./protocols/gossipsub", optional = true }
 libp2p-identify = { version = "0.31.0-rc.2", path = "protocols/identify", optional = true }
