[package]
name = "libp2p"
edition = "2021"
rust-version = "1.56.1"
description = "Peer-to-peer networking library"
version = "0.43.0"
authors = ["Parity Technologies <admin@parity.io>"]
license = "MIT"
repository = "https://github.com/libp2p/rust-libp2p"
keywords = ["peer-to-peer", "libp2p", "networking"]
categories = ["network-programming", "asynchronous"]

[features]
default = [
    "autonat",
    "deflate",
    "dns-async-std",
    "floodsub",
    "gossipsub",
    "identify",
    "kad",
    "mdns",
    "mplex",
    "noise",
    "ping",
    "plaintext",
    "pnet",
    "quic",
    "relay",
    "request-response",
    "rendezvous",
    "secp256k1",
    "tcp-async-io",
    "uds",
    "wasm-ext",
    "websocket",
    "yamux",
]
autonat = ["libp2p-autonat"]
dcutr = ["libp2p-dcutr", "libp2p-metrics/dcutr"]
deflate = ["libp2p-deflate"]
dns-async-std = ["libp2p-dns", "libp2p-dns/async-std"]
dns-tokio = ["libp2p-dns", "libp2p-dns/tokio"]
floodsub = ["libp2p-floodsub"]
identify = ["libp2p-identify", "libp2p-metrics/identify"]
kad = ["libp2p-kad", "libp2p-metrics/kad"]
gossipsub = ["libp2p-gossipsub", "libp2p-metrics/gossipsub"]
metrics = ["libp2p-metrics"]
mdns = ["libp2p-mdns"]
mplex = ["libp2p-mplex"]
noise = ["libp2p-noise"]
ping = ["libp2p-ping", "libp2p-metrics/ping"]
plaintext = ["libp2p-plaintext"]
pnet = ["libp2p-pnet"]
<<<<<<< HEAD
quic = ["libp2p-quic"]
relay = ["libp2p-relay"]
=======
relay = ["libp2p-relay", "libp2p-metrics/relay"]
>>>>>>> 146ed5f4
request-response = ["libp2p-request-response"]
rendezvous = ["libp2p-rendezvous"]
tcp-async-io = ["libp2p-tcp", "libp2p-tcp/async-io"]
tcp-tokio = ["libp2p-tcp", "libp2p-tcp/tokio"]
uds = ["libp2p-uds"]
wasm-bindgen = ["futures-timer/wasm-bindgen", "instant/wasm-bindgen", "parking_lot/wasm-bindgen", "getrandom/js", "rand/wasm-bindgen"]
wasm-ext = ["libp2p-wasm-ext"]
wasm-ext-websocket = ["wasm-ext", "libp2p-wasm-ext/websocket"]
websocket = ["libp2p-websocket"]
yamux = ["libp2p-yamux"]
secp256k1 = ["libp2p-core/secp256k1"]
serde = ["libp2p-core/serde", "libp2p-kad/serde", "libp2p-gossipsub/serde"]

[package.metadata.docs.rs]
all-features = true

[dependencies]
atomic = "0.5.0"
bytes = "1"
futures = "0.3.1"
futures-timer = "3.0.2" # Explicit dependency to be used in `wasm-bindgen` feature
getrandom = "0.2.3" # Explicit dependency to be used in `wasm-bindgen` feature
instant = "0.1.11" # Explicit dependency to be used in `wasm-bindgen` feature
lazy_static = "1.2"

libp2p-autonat = { version = "0.2.0", path = "protocols/autonat", optional = true }
libp2p-core = { version = "0.32.0", path = "core",  default-features = false }
libp2p-dcutr = { version = "0.1.0", path = "protocols/dcutr",  optional = true }
libp2p-floodsub = { version = "0.34.0", path = "protocols/floodsub", optional = true }
libp2p-identify = { version = "0.34.0", path = "protocols/identify", optional = true }
libp2p-kad = { version = "0.35.0", path = "protocols/kad", optional = true }
libp2p-metrics = { version = "0.4.0", path = "misc/metrics", optional = true }
libp2p-mplex = { version = "0.32.0", path = "muxers/mplex", optional = true }
libp2p-noise = { version = "0.35.0", path = "transports/noise", optional = true }
libp2p-ping = { version = "0.34.0", path = "protocols/ping", optional = true }
libp2p-plaintext = { version = "0.32.0", path = "transports/plaintext", optional = true }
libp2p-pnet = { version = "0.22.0", path = "transports/pnet", optional = true }
libp2p-relay = { version = "0.7.0", path = "protocols/relay", optional = true }
libp2p-rendezvous = { version = "0.4.0", path = "protocols/rendezvous", optional = true }
libp2p-request-response = { version = "0.16.0", path = "protocols/request-response", optional = true }
libp2p-swarm = { version = "0.34.0", path = "swarm" }
libp2p-swarm-derive = { version = "0.26.1", path = "swarm-derive" }
libp2p-uds = { version = "0.32.0", path = "transports/uds", optional = true }
libp2p-wasm-ext = { version = "0.32.0", path = "transports/wasm-ext", default-features = false, optional = true }
libp2p-yamux = { version = "0.36.0", path = "muxers/yamux", optional = true }
multiaddr = { version = "0.14.0" }
parking_lot = "0.11.0"
pin-project = "1.0.0"
rand = "0.7.3" # Explicit dependency to be used in `wasm-bindgen` feature
smallvec = "1.6.1"

[target.'cfg(not(any(target_os = "emscripten", target_os = "wasi", target_os = "unknown")))'.dependencies]
<<<<<<< HEAD
libp2p-deflate = { version = "0.31.0", path = "transports/deflate", optional = true }
libp2p-dns = { version = "0.31.0", path = "transports/dns", optional = true, default-features = false }
libp2p-mdns = { version = "0.34.0", path = "protocols/mdns", optional = true }
libp2p-quic = { version = "0.6.0", path = "transports/quic", optional = true }
libp2p-tcp = { version = "0.31.0", path = "transports/tcp", default-features = false, optional = true }
libp2p-websocket = { version = "0.33.0", path = "transports/websocket", optional = true }
=======
libp2p-deflate = { version = "0.32.0", path = "transports/deflate", optional = true }
libp2p-dns = { version = "0.32.0", path = "transports/dns", optional = true, default-features = false }
libp2p-mdns = { version = "0.35.0", path = "protocols/mdns", optional = true }
libp2p-tcp = { version = "0.32.0", path = "transports/tcp", default-features = false, optional = true }
libp2p-websocket = { version = "0.34.0", path = "transports/websocket", optional = true }

[target.'cfg(not(target_os = "unknown"))'.dependencies]
libp2p-gossipsub = { version = "0.36.0", path = "protocols/gossipsub", optional = true }
>>>>>>> 146ed5f4

[dev-dependencies]
async-std = { version = "1.6.2", features = ["attributes"] }
async-trait = "0.1"
env_logger = "0.9.0"
structopt = "0.3.21"
tokio = { version = "1.15", features = ["io-util", "io-std", "macros", "rt", "rt-multi-thread"] }

[workspace]
members = [
    "core",
    "misc/metrics",
    "misc/multistream-select",
    "misc/peer-id-generator",
    "muxers/mplex",
    "muxers/yamux",
    "protocols/dcutr",
    "protocols/autonat",
    "protocols/floodsub",
    "protocols/gossipsub",
    "protocols/rendezvous",
    "protocols/identify",
    "protocols/kad",
    "protocols/mdns",
    "protocols/ping",
    "protocols/relay",
    "protocols/request-response",
    "swarm",
    "swarm-derive",
    "transports/deflate",
    "transports/dns",
    "transports/noise",
    "transports/plaintext",
    "transports/pnet",
    "transports/quic",
    "transports/tcp",
    "transports/uds",
    "transports/websocket",
    "transports/wasm-ext"
]

[[example]]
name = "chat-tokio"
required-features = ["tcp-tokio", "mdns"]<|MERGE_RESOLUTION|>--- conflicted
+++ resolved
@@ -52,12 +52,8 @@
 ping = ["libp2p-ping", "libp2p-metrics/ping"]
 plaintext = ["libp2p-plaintext"]
 pnet = ["libp2p-pnet"]
-<<<<<<< HEAD
 quic = ["libp2p-quic"]
-relay = ["libp2p-relay"]
-=======
 relay = ["libp2p-relay", "libp2p-metrics/relay"]
->>>>>>> 146ed5f4
 request-response = ["libp2p-request-response"]
 rendezvous = ["libp2p-rendezvous"]
 tcp-async-io = ["libp2p-tcp", "libp2p-tcp/async-io"]
@@ -110,23 +106,15 @@
 smallvec = "1.6.1"
 
 [target.'cfg(not(any(target_os = "emscripten", target_os = "wasi", target_os = "unknown")))'.dependencies]
-<<<<<<< HEAD
-libp2p-deflate = { version = "0.31.0", path = "transports/deflate", optional = true }
-libp2p-dns = { version = "0.31.0", path = "transports/dns", optional = true, default-features = false }
-libp2p-mdns = { version = "0.34.0", path = "protocols/mdns", optional = true }
-libp2p-quic = { version = "0.6.0", path = "transports/quic", optional = true }
-libp2p-tcp = { version = "0.31.0", path = "transports/tcp", default-features = false, optional = true }
-libp2p-websocket = { version = "0.33.0", path = "transports/websocket", optional = true }
-=======
 libp2p-deflate = { version = "0.32.0", path = "transports/deflate", optional = true }
 libp2p-dns = { version = "0.32.0", path = "transports/dns", optional = true, default-features = false }
 libp2p-mdns = { version = "0.35.0", path = "protocols/mdns", optional = true }
+libp2p-quic = { version = "0.6.0", path = "transports/quic", optional = true }
 libp2p-tcp = { version = "0.32.0", path = "transports/tcp", default-features = false, optional = true }
 libp2p-websocket = { version = "0.34.0", path = "transports/websocket", optional = true }
 
 [target.'cfg(not(target_os = "unknown"))'.dependencies]
 libp2p-gossipsub = { version = "0.36.0", path = "protocols/gossipsub", optional = true }
->>>>>>> 146ed5f4
 
 [dev-dependencies]
 async-std = { version = "1.6.2", features = ["attributes"] }
